""" Utils for Model handling / training """
import csv
import os

from tensorflow.python.keras.models import Model

from data.utils import copy_file


def find_the_best_id_in_log(log_file_path, metric, id='epoch', offset=-1):
    """ Returns the path of the best model """
    if not os.path.exists(log_file_path):
        raise FileExistsError("File %s does not exist" % log_file_path)

    epoch_results = dict()
    with open(log_file_path, newline='') as logfile:
        reader = csv.reader(logfile, delimiter=',')
        for i, row in enumerate(reader):
            if i == 0:
                metric_col = row.index(metric)
                id_col = row.index(id)
            else:
                epoch_results[row[id_col]] = float(row[metric_col])

    best_model_id = min(epoch_results, key=epoch_results.get)
    return best_model_id


def find_model_based_on_epoch(model_path, epoch, offset=-1):
    """ Returns path to the best model """
    epoch = str(int(epoch) + offset)
    files = [file_dir for file_dir in os.listdir(model_path)
             if os.path.isfile(os.path.join(model_path, file_dir))]
    all_model_files = [x for x in files if x.endswith('.hdf5')]
    search_string = 'epoch_' + epoch
    models_to_find = [x for x in all_model_files if search_string in x]
    path_to_models_to_find = [model_path + x for x in models_to_find]
    return path_to_models_to_find


def copy_models_and_config_files(model_source, model_target,
                                 files_path_source,
                                 files_path_target, copy_files=".json"):
    """ copy model from source to target and all config files """

    files = [file_dir for file_dir in os.listdir(files_path_source)
             if os.path.isfile(os.path.join(files_path_source, file_dir))]
    files_to_copy = [x for x in files if x.endswith(copy_files)]

    for file in files_to_copy:
        file_path = os.path.join(files_path_source, file)
        target_path = os.path.join(files_path_target, file)
        copy_file(file_path, target_path)

    copy_file(model_source, model_target)


def is_multi_gpu_model(model):
    """ Check if a specific model is a multi_gpu model by checking if one of
        the layers is a keras model itself
    """
    for layer in model.layers:
        if isinstance(layer, Model):
            return True
    return False


<<<<<<< HEAD
def get_gpu_base_model(model):
    """ get multi_gpu base model
    """
    for layer in model.layers:
        if isinstance(layer, Model):
            return layer
    return None
=======
class TableInitializerCallback(Callback):
    """ Initialize Tables """
    def on_train_begin(self, logs=None):
        K.get_session().run(tf.tables_initializer())


def build_masked_loss(loss_function, mask_value=-1):
    """Builds a loss function that masks based on targets

    Args:
        loss_function: The loss function to mask
        mask_value: The value to mask in the targets

    Returns:
        function: a loss function that acts like loss_function with masked inputs
    """
    def masked_loss_function(y_true, y_pred, mask_value=mask_value):
        mask = K.cast(K.not_equal(y_true, mask_value), K.floatx())
        return loss_function(y_true * mask, y_pred * mask)

    return masked_loss_function

def masked_sparse_categorical_crossentropy(y_true, y_pred, mask_value=-1):
    mask = K.cast(K.not_equal(y_true, mask_value), K.floatx())
    return K.sparse_categorical_crossentropy(y_true * mask, y_pred * mask)


def sparse_categorical_accuracy(y_true, y_pred):
    return K.cast(K.equal(K.max(y_true, axis=-1),
                          K.cast(K.argmax(y_pred, axis=-1), K.floatx())),
                  K.floatx())

def masked_accuracy(y_true, y_pred, mask_value=-1):
    total = K.sum(K.cast(K.not_equal(y_true, mask_value), K.floatx()))
    correct = K.sum(K.cast(K.equal(y_true, K.round(y_pred)), K.floatx()))
    return correct / total
>>>>>>> 6c7c77d8
<|MERGE_RESOLUTION|>--- conflicted
+++ resolved
@@ -65,7 +65,6 @@
     return False
 
 
-<<<<<<< HEAD
 def get_gpu_base_model(model):
     """ get multi_gpu base model
     """
@@ -73,7 +72,8 @@
         if isinstance(layer, Model):
             return layer
     return None
-=======
+
+  
 class TableInitializerCallback(Callback):
     """ Initialize Tables """
     def on_train_begin(self, logs=None):
@@ -96,6 +96,7 @@
 
     return masked_loss_function
 
+  
 def masked_sparse_categorical_crossentropy(y_true, y_pred, mask_value=-1):
     mask = K.cast(K.not_equal(y_true, mask_value), K.floatx())
     return K.sparse_categorical_crossentropy(y_true * mask, y_pred * mask)
@@ -109,5 +110,4 @@
 def masked_accuracy(y_true, y_pred, mask_value=-1):
     total = K.sum(K.cast(K.not_equal(y_true, mask_value), K.floatx()))
     correct = K.sum(K.cast(K.equal(y_true, K.round(y_pred)), K.floatx()))
-    return correct / total
->>>>>>> 6c7c77d8
+    return correct / total