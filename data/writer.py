""" Write Data Inventory to Disk as TFRecord files """
import random
import os
import math
import time
import logging
from multiprocessing import Process, Manager

import tensorflow as tf

from data.image import read_jpeg
from data.utils import slice_generator, estimate_remaining_time

logger = logging.getLogger(__name__)


class DatasetWriter(object):
    def __init__(self, tfr_encoder):
        self.tfr_encoder = tfr_encoder
        self.files = dict()

    def encode_to_tfr(
         self, tfrecord_dict,
         output_dir,
         file_prefix,
         image_root_path=None,
         image_pre_processing_fun=None,
         image_pre_processing_args=None,
         random_shuffle_before_save=True,
         overwrite_existing_files=True,
         max_records_per_file=None,
         write_tfr_in_parallel=False,
         process_images_in_parallel=False,
         process_images_in_parallel_size=100,
         processes_images_in_parallel_n_processes=4):
        """ Export TFRecord Dict to a TFRecord file """

        self.tfrecord_dict = tfrecord_dict
        self.image_pre_processing_fun = image_pre_processing_fun
        self.image_pre_processing_args = image_pre_processing_args
        self.random_shuffle_before_save = random_shuffle_before_save
        self.file_prefix = file_prefix
        self.image_root_path = image_root_path
        self.files[file_prefix] = list()
        self.write_tfr_in_parallel = write_tfr_in_parallel
        self.process_images_in_parallel = process_images_in_parallel
        self.process_images_in_parallel_size = process_images_in_parallel_size
        self.processes_images_in_parallel_n_processes = \
            processes_images_in_parallel_n_processes

        logger.info("Starting to Encode Dict")

        if not isinstance(tfrecord_dict, dict):
            logger.error("tfrecord_dict must be a dictionary")
            raise ValueError("tfrecord_dict must be a dictionary")

        # Sort records to ensure the records are split into files
        # equally each time
        record_ids = list(tfrecord_dict.keys())
        record_ids.sort()
        n_records = len(tfrecord_dict.keys())

        logger.info("Start Writing Records to TFRecord-File - Total %s" %
                    n_records)

        # Generate output file names
        if max_records_per_file is None:
            n_files = 1
        else:
            n_files = math.ceil(n_records / max_records_per_file)

        output_paths = list()
        for i in range(0, n_files):
            file_name = '%s_%03d-of-%03d.tfrecord' % (file_prefix, i+1, n_files)
            output_paths.append(os.path.join(*[output_dir, file_name]))

        # processes list if parallel processing is enabled
        if self.write_tfr_in_parallel:
            processes_list = list()

        slices = slice_generator(n_records, n_files)

        # Write each file
        for f_id, (start_i, end_i) in enumerate(slices):
            output_file = output_paths[f_id]
            # generate record slices for each file
            file_record_ids = record_ids[start_i:end_i]

            # check if file already exists
            file_exists = os.path.exists(output_file)

            if file_exists and not overwrite_existing_files:
                logger.info("File: %s exists - not gonna overwrite" %
                            output_file)
                self.files[file_prefix].append(output_file)
            else:
                if self.write_tfr_in_parallel:
                    pr = Process(target=self._write_to_file,
                                 args=(output_file, file_record_ids))
                    pr.start()
                    processes_list.append(pr)
                else:
                    if self.process_images_in_parallel:
                        self._write_to_file_parallel(output_file,
                                                     file_record_ids)
                    else:
                        self._write_to_file(output_file, file_record_ids)
            self.files[self.file_prefix].append(output_file)
        # start all processes
        if self.write_tfr_in_parallel:
            for p in processes_list:
                p.join()

    def _serialize_record_batch(self, record_batch, outlist):
        """ Serialize a list of records """
        for record_data in record_batch:
            serialized_record = self._serialize_record(record_data)
            if serialized_record is not None:
                outlist.append(serialized_record)

    def _serialize_record(self, record_data):
        """ Serialize a single record """
        # Process all images in a record
        raw_images = list()
        for image_path in record_data['image_paths']:
            # Create image path
            if self.image_root_path is not None:
                image_path_full = os.path.join(self.image_root_path,
                                               image_path.lstrip(os.sep))
            else:
                image_path_full = image_path
            try:
                if self.image_pre_processing_fun is not None:
                    self.image_pre_processing_args['image'] = \
                        image_path_full
                    image_raw = self.image_pre_processing_fun(
                         **self.image_pre_processing_args)
                else:
                    image_raw = read_jpeg(image_path_full)

            except Exception as e:
                logger.debug("Failed to read image: %s , error %s" %
                             (image_path_full, str(e)))
                continue

            raw_images.append(image_raw)

        # check if at least one image is available
        if len(raw_images) == 0:
            return None

        record_data['images'] = raw_images

        serialized_record = self.tfr_encoder(record_data)

        return serialized_record

    def _write_to_file(self, output_file, record_ids):
        """ Write a TFR File """

        # Create and Write Records to TFRecord file
        logger.info("Start Writing %s" % output_file)
        n_records = len(record_ids)
        successfull_writes = 0
        start_time = time.time()

        # Randomly shuffle records before saving, this is better for
        # model training
        if self.random_shuffle_before_save:
            random.seed(123)
            random.shuffle(record_ids)

        with tf.python_io.TFRecordWriter(output_file) as writer:

            for i, record_id in enumerate(record_ids):

                if i % 1000 == 0:
                    est_t = estimate_remaining_time(start_time, n_records, i)
                    logger.debug(
                        "Wrote %s / %s records (estimated time remaining: %s)"
                        % (i, n_records, est_t))

                record_data = self.tfrecord_dict[record_id]

                serialized_record = self._serialize_record(record_data)

                if serialized_record is None:
                    logger.debug("Discarding record %s - no image avail" %
<<<<<<< HEAD
                                record_id)
=======
                                 record_id)
>>>>>>> 651c4d73
                    continue

                # Write the serialized data to the TFRecords file.
                writer.write(serialized_record)
                successfull_writes += 1

            logger.info(
                "Finished Writing Records to %s - Wrote %s/%s" %
                (output_file, successfull_writes, n_records))

    def _write_to_file_parallel(self, output_file, record_ids):
        """ Write a TFR File with parallel image processing """

        # Create and Write Records to TFRecord file
        logger.info("Start Writing %s" % output_file)
        n_records = len(record_ids)
        successfull_writes = 0
        start_time = time.time()

        # Randomly shuffle records before saving, this is better for
        # model training
        if self.random_shuffle_before_save:
            random.seed(123)
            random.shuffle(record_ids)

        # divide writes into batches
        max_batch_size = min(self.process_images_in_parallel_size, n_records)
        n_batches = (n_records // max_batch_size) \
            + min(n_records % max_batch_size, 1)
        slices = slice_generator(n_records, n_batches)

        with tf.python_io.TFRecordWriter(output_file) as writer:

            for batch_i, (start_i, end_i) in enumerate(slices):

                # Divide current batch to multiple processes
                record_batch = [self.tfrecord_dict[x] for x in
                                record_ids[start_i: end_i]]
                n_records_in_batch = len(record_batch)

                process_slices = slice_generator(
                    n_records_in_batch,
                    self.processes_images_in_parallel_n_processes)

                manager = Manager()
                serialized_records = manager.list()

                processes_list = list()

                for p_i, (batch_start_i, batch_end_i) in enumerate(process_slices):

                    process_batch = record_batch[batch_start_i: batch_end_i]
                    pr = Process(target=self._serialize_record_batch,
                                 args=(process_batch, serialized_records))
                    pr.start()
                    processes_list.append(pr)

                for p in processes_list:
                    p.join()

                # Write the serialized data to the TFRecords file.
                for serialized_record in serialized_records:
                    writer.write(serialized_record)
                    successfull_writes += 1
                est_t = estimate_remaining_time(start_time, n_records,
                                                successfull_writes)
                logger.debug("Wrote %s / %s records - estimated time remaining: %s - file: %s)" %
                            (successfull_writes, n_records, est_t, output_file))

            logger.info(
                "Finished Writing Records to %s - Wrote %s/%s" %
                (output_file, successfull_writes, n_records))<|MERGE_RESOLUTION|>--- conflicted
+++ resolved
@@ -186,11 +186,7 @@
 
                 if serialized_record is None:
                     logger.debug("Discarding record %s - no image avail" %
-<<<<<<< HEAD
-                                record_id)
-=======
                                  record_id)
->>>>>>> 651c4d73
                     continue
 
                 # Write the serialized data to the TFRecords file.
