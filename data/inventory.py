""" Class To Create Dataset Inventory """
import random
import json
import logging
import copy


from data.utils import (
    randomly_split_dataset, map_label_list_to_numeric_dict,
    export_dict_to_json, _balanced_sampling)
from data.importer import DatasetImporter


logger = logging.getLogger(__name__)


class DatasetInventory(object):
    """ Defines a Datset Inventory - Contains labels, links and data about each
        Record
    """

<<<<<<< HEAD
    # changing this could have unexpected consequences
=======
>>>>>>> 651c4d73
    missing_label_value = '-1'
    missing_label_value_num = -1

    def get_all_record_ids(self):
        """ Get all ids of the inventory """
        return list(self.data_inventory.keys())

    def get_record_id_data(self, record_id):
        """ Get content of record id """
        return self.data_inventory[record_id]

    def get_number_of_records(self):
        """ Count and Return number of records """
        return len(self.data_inventory.keys())

    def remove_record(self, id_to_remove):
        """ Remove specific record """
        self.data_inventory.pop(id_to_remove, None)

    def _get_all_labels(self):
        """ Extract all labels
            Returns: {'species': ('elephant', 'zebra'),
                      'count': ('1', '2')}
        """
        all_labels = dict()
        for k, v in self.data_inventory.items():
            for label_entry in v['labels']:
                # For each record get and count label types and labels
                for label_name, label_value in label_entry.items():
                    if label_name not in all_labels:
                        all_labels[label_name] = set()
                    if not label_value == type(self).missing_label_value:
                        all_labels[label_name].add(label_value)
        return all_labels

    def _calc_label_stats(self):
        """ Calculate Label Stats
            Returns: {'species': {'Zebra': 3, 'Elephant': 6},
                      'counts': {'1': 5, '2': 10}}
        """
        # Calculate and log statistics about labels
        label_stats = dict()
        for _id, data in self.data_inventory.items():
            # For each record get and count label types and labels
            for label_entry in data['labels']:
                for label_name, label_val in label_entry.items():
                    if label_name not in label_stats:
                        label_stats[label_name] = dict()
                    if label_val not in label_stats[label_name]:
                        label_stats[label_name][label_val] = 0
                    label_stats[label_name][label_val] += 1
        return label_stats

    def log_stats(self, debug_only=False):
        """ Logs Statistics about Data Inventory """
        label_stats = self._calc_label_stats()
        # Log Stats
        for label_type, labels in label_stats.items():
            label_list = list()
            count_list = list()
            for label, count in labels.items():
                label_list.append(label)
                count_list.append(count)
            total_counts = sum(count_list)
            sort_index = sorted(range(len(count_list)), reverse=True,
                                key=lambda k: count_list[k])
            for idx in sort_index:
                if debug_only:
                    logger.debug(
                        "Label Type: %s Label: %s Records: %s / %s (%s %%)" %
                        (label_type, label_list[idx], count_list[idx],
                         total_counts,
                         round(100 * (count_list[idx]/total_counts), 4)))
                else:
                    logger.info(
                        "Label Type: %s Label: %s Records: %s / %s (%s %%)" %
                        (label_type, label_list[idx], count_list[idx],
                         total_counts,
                         round(100 * (count_list[idx]/total_counts), 4)))

    def export_to_json(self, json_path):
        """ Export Inventory to Json File """

        if self.data_inventory is not None:
            with open(json_path, 'w') as fp:
                json.dump(self.data_inventory, fp)

            logger.info("Data Inventory saved to %s" % json_path)
        else:
            logger.warning("Cant export data inventory to json - no\
                            inventory created yet")

    def export_to_tfrecord(self, tfr_writer, tfr_path,
                           **kwargs):
        """ Export Dataset to TFRecod """

        # create tfrecord dictionary
        tfrecord_dict = dict()
        for _id, record_values in self.data_inventory.items():
            tfr_record = self._convert_record_to_tfr_format(
                _id, record_values)
            tfrecord_dict[_id] = tfr_record

        # Write to disk
        tfr_writer.encode_to_tfr(tfrecord_dict, tfr_path, **kwargs)

    def _convert_record_to_tfr_format(self, id, record):
        """ Convert a record to a tfr format """

        # Extract and convert meta data information
        if 'meta_data' in record.keys():
            if isinstance(record['meta_data'], str):
                meta_data = record['meta_data']
            elif isinstance(record['meta_data'], dict):
                meta_data = json.dumps(record['meta_data'])
            else:
                meta_data = ''
        else:
            meta_data = ''

        # Generate concatenated labels text
        label_text = list()
        for label in record['labels']:
            for label_name, label_value in label.items():
                label_text += ['#' + label_name + ':' + label_value]
        label_text = ''.join(label_text)

        # generate labels dict, save string and numeric labels
        labels_dict = dict()
        labels_num_dict = dict()
        for label in record['labels']:
            for label_name, label_value in label.items():
                label_id = 'label/' + label_name
                label_id_num = 'label_num/' + label_name
                if label_name not in labels_dict:
                    labels_dict[label_id] = []
                    labels_num_dict[label_id_num] = []
                if label_value == type(self).missing_label_value:
                    val_num = type(self).missing_label_value_num
                else:
                    val_num = self.labels_numeric_map[label_name][label_value]
                val = label_value
                labels_num_dict[label_id_num].append(val_num)
                labels_dict[label_id].append(val)

        tfr_data = {
            "id": str(id),
            "n_images": len(record['images']),
            "n_labels": len(record['labels']),
            "image_paths": record['images'],
            "meta_data": meta_data,
            "labelstext": label_text,
            **labels_dict,
            **labels_num_dict
        }

        return tfr_data

    def export_label_mapping(self, path):
        """ Export Label Mapping to Json file """
        assert self.labels_numeric_map is not None, \
            "Numeric Label Mapping has not been generated"

        export_dict_to_json(self.labels_numeric_map, path)


class DatasetInventorySplit(DatasetInventory):
    """ Datset Dictionary Split - Does not allow further
        manipulations
    """
    def __init__(self, data_inventory, labels, labels_numeric_map):
        self.data_inventory = data_inventory
        self.labels = labels
        self.labels_numeric_map = labels_numeric_map


class DatasetInventoryMaster(DatasetInventory):
    """ Creates Datset Dictionary from a source and allows to
        manipulate labels and create splits
    """
    def __init__(self, labels_numeric_map=None):
        self.data_inventory = None
        self.labels = None
        self.labels_numeric_map = labels_numeric_map

    def _map_labels_to_numeric(self):
        """ Map all labels to numerics """

        if self.labels_numeric_map is None:
            self.labels = self._get_all_labels()
            labels_numeric_map = dict()

            for label_name, label_set in self.labels.items():
                mapped = map_label_list_to_numeric_dict(list(label_set))
                labels_numeric_map[label_name] = mapped

            self.labels_numeric_map = labels_numeric_map

        # create numeric to text labels as well
        self.label_mapping_from_num = \
            {k: {kk: vv for vv, kk in v.items()}
             for k, v in self.labels_numeric_map.items()}

    def create_from_source(self, type, params):
        """ Create Dataset Inventory from a specific Source """
        importer = DatasetImporter().create(type, params)
        self.data_inventory = importer.import_from_source()
        # self.label_handler = LabelHandler(self.data_inventory)
        # self.label_handler.remove_not_all_label_attributes()

    def remove_multi_label_records(self):
        """ Remove records with multiple labels / observations """
        to_remove = list()
        for record_id, data in self.data_inventory.items():
            if len(data['labels']) > 1:
                to_remove.append(record_id)
        logger.info("Removing %s records with multiple labels" %
                    len(to_remove))
        for record_id in to_remove:
            self.remove_record(record_id)

    def randomly_remove_samples_to_percent(self, p_keep):
        """ Randomly sample a percentage of all records """
        if not p_keep <= 1:
            raise ValueError("p has to be between 0 and 1")

        new_data_inv = dict()
        all_ids = list(self.data_inventory.keys())
        n_total = len(all_ids)
        n_choices = int(n_total * p_keep)
        choices = random.sample(all_ids, k=n_choices)

        for id in choices:
            new_data_inv[id] = self.data_inventory[id]

        self.data_inventory = new_data_inv

    def remove_records_with_label(self, label_name_list, label_value_list):
        """ Remove all records with labels in label_name and corresponding
            label values
            Example: label_name : [species, species]
                     label_value: ['zebra', 'elephant']
        """
        assert all([isinstance(label_name_list, list),
                    isinstance(label_value_list, list)]), \
            "label_name_list and label_value_list must be lists"

        for label_name, label_value in zip(label_name_list, label_value_list):
            self._remove_records_with_label(label_name, label_value)

    def _remove_records_with_label(self, label_name, label_value):
        """ Remove all records with 'label_value' for 'label_name'
            Example: label_name: 'species' label_value: 'Zebra'
        """
        ids_to_remove = list()

        for record_id, record_value in self.data_inventory.items():
            labels_list = record_value['labels']
            for label in labels_list:
                for l_name, l_val_list in label.items():
                    if (label_name == l_name):
                        if label_value in l_val_list:
                            ids_to_remove.append(record_id)

        logger.info("Removing %s records from label %s with value %s" %
                    (len(ids_to_remove), label_name, label_value))

        for id_to_remove in ids_to_remove:
            self.remove_record(id_to_remove)

    def keep_only_records_with_label(self, label_name_list, label_value_list):
        """ Keep only records with (at least one) of the specified
            label_name and corresponding label values
        """
        assert all([isinstance(label_name_list, list),
                    isinstance(label_value_list, list)]), \
            "label_name_list and label_value_list must be lists"

        to_keep = set()
        for label_name, label_value in zip(label_name_list, label_value_list):
            to_keep = to_keep.union(
                self._keep_only_record_with_label(label_name, label_value))

        logger.info("Keeping %s records" % len(to_keep))

        to_remove = self.data_inventory.keys() - to_keep
        for id_to_remove in to_remove:
            self.remove_record(id_to_remove)

    def _keep_only_record_with_label(self, label_name, label_value):
        """ Keep only records with the label_value of the label_name
        """
        ids_to_keep = set()
        for record_id, record_value in self.data_inventory.items():
            labels_list = record_value['labels']
            for label in labels_list:
                for l_name, l_val in label.items():
                    if (label_name == l_name):
                        if label_value == l_val:
                            ids_to_keep.add(record_id)
        return ids_to_keep

    def _remove_records_with_any_missing_label(self):
        """ Remove any records with the default missing value of -1 """
        ids_to_remove = set()
        for record_id, record_value in self.data_inventory.items():
            labels_list = record_value['labels']
            for label in labels_list:
                for l_vals in label.values():
                    if l_vals == type(self).missing_label_value:
                        ids_to_remove.add(record_id)

        logger.info("Removing %s records with missing labels" %
                    len(ids_to_remove))

        for id_to_remove in ids_to_remove:
            self.remove_record(id_to_remove)

    def split_inventory_by_random_splits_with_balanced_sample(
            self,
            split_label_min,
            split_names,
            split_percent):
        """ Split inventory randomly into different sets
            according to
                split_label_min: e.g 'species'
            Returns dict: {'id1': 'test', 'id2': 'train'}
        """

        # Create a dictionary mapping each record to label for sampling
        ids_to_split_label = dict()

        for record_id, record_value in self.data_inventory.items():
            first_labels_entry = record_value['labels'][0]
            # only consider first entry in labels list
            if split_label_min in first_labels_entry:
                split_label = first_labels_entry[split_label_min]
                ids_to_split_label[record_id] = split_label

        split_ids = list(ids_to_split_label.keys())
        logging.debug("Found %s record to split randomly" % len(split_ids))

        split_assignments = randomly_split_dataset(
            split_ids,
            split_names,
            split_percent,
            balanced_sampling_min=True,
            balanced_sampling_id_to_label=ids_to_split_label)

        logging.debug("Found %s records with split assignments" %
                      len(split_assignments.keys()))

        return self._convert_splits_to_dataset_inventorys(split_assignments)

    def split_inventory_by_random_splits(
            self,
            split_names,
            split_percent):
        """ Split inventory randomly into different sets
            Returns dict: {'id1': 'test', 'id2': 'train'}
        """

        split_ids = list(self.data_inventory.keys())

        split_assignments = randomly_split_dataset(
            split_ids,
            split_names,
            split_percent,
            balanced_sampling_min=False,
            balanced_sampling_id_to_label=None)

        return self._convert_splits_to_dataset_inventorys(split_assignments)

    def split_inventory_by_meta_data_column(
            self,
            meta_colum
            ):
        """ Split inventory into different sets based on
            meta_data_column
        """

        split_assignments = dict()

        for record_id, record_value in self.data_inventory.items():
            meta_val = record_value['meta_data'][meta_colum]
            split_assignments[record_id] = meta_val

        return self._convert_splits_to_dataset_inventorys(split_assignments)

    def split_inventory_by_meta_data_column_and_balanced_sampling(
            self,
            meta_colum,
            split_label_min
            ):
        """ Split inventory into different sets based on
            meta_data_column after balanced sampling
        """

        id_to_label = dict()

        for record_id, record_data in self.data_inventory.items():
            # take only the first entry of the labels / observations to assign
            # a label for that record
            if split_label_min in record_data['labels'][0]:
                label = record_data['labels'][0][split_label_min]
                id_to_label[record_id] = label

        remaining_ids = set(_balanced_sampling(id_to_label))

        split_assignments = dict()

        for record_id, record_value in self.data_inventory.items():
            meta_val = record_value['meta_data'][meta_colum]
            if record_id in remaining_ids:
                split_assignments[record_id] = meta_val

        return self._convert_splits_to_dataset_inventorys(split_assignments)

    def _convert_splits_to_dataset_inventorys(self, split_assignments):
        """ Convert split assignments to new splitted dataset inventories """

        # label overview
        all_labels = self._get_all_labels()
        self._map_labels_to_numeric()

        # Create dictionary with split_name to id mapping
        split_to_record = {}
        for k, v in split_assignments.items():
            split_to_record[v] = split_to_record.get(v, [])
            split_to_record[v].append(k)

        # Create new splitted data inventories
        splitted_inventories = dict()

        for split, record_list in split_to_record.items():
            split_dict = dict()
            for record_id in record_list:
                split_dict[record_id] = self.data_inventory[record_id]
            logging.debug("Creating dataset split %s with %s records" %
                          (split, len(split_dict.keys())))
            splitted_inventories[split] = DatasetInventorySplit(
                                            split_dict,
                                            all_labels,
                                            self.labels_numeric_map)

        return splitted_inventories

    def remap_labels(self, label_map_dict):
        """ Remap labels according to mapping dictionary

            label_map_dict (dict):
                {'species': {'Zebra': 'species', 'Elephant': 'species',
                             'blank': 'blank'},
                 'counts': {'1': '1-5'}}
        """
        new_inventory = copy.deepcopy(self.data_inventory)
        # Loop over records
        for record_id, record_value in self.data_inventory.items():
            # loop over list of label entries [{species:}, {species:}]
            for i, labels in enumerate(record_value['labels']):
                # Loop over label names
                for label_name, label_value_list in labels.items():
                    if label_name in label_map_dict:
                        # loop over label name entries
                        for j, label_value in enumerate(label_value_list):
                            if label_value in label_map_dict[label_name]:
                                new_label = label_map_dict[label_name][label_value]
                                new_inventory[record_id]['labels'][i][label_name][j][new_label]

        self.data_inventory = new_inventory<|MERGE_RESOLUTION|>--- conflicted
+++ resolved
@@ -19,10 +19,6 @@
         Record
     """
 
-<<<<<<< HEAD
-    # changing this could have unexpected consequences
-=======
->>>>>>> 651c4d73
     missing_label_value = '-1'
     missing_label_value_num = -1
 
